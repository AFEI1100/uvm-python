# ------------------------------------------------------------------------------
#   Copyright 2007-2011 Mentor Graphics Corporation
#   Copyright 2007-2011 Cadence Design Systems, Inc.
#   Copyright 2010-2011 Synopsys, Inc.
#   Copyright 2013-2014 NVIDIA Corporation
#   Copyright 2019 Tuomas Poikela
#   All Rights Reserved Worldwide
#
#   Licensed under the Apache License, Version 2.0 (the
#   "License"); you may not use this file except in
#   compliance with the License.  You may obtain a copy of
#   the License at
#
#       http://www.apache.org/licenses/LICENSE-2.0
#
#   Unless required by applicable law or agreed to in
#   writing, software distributed under the License is
#   distributed on an "AS IS" BASIS, WITHOUT WARRANTIES OR
#   CONDITIONS OF ANY KIND, either express or implied.  See
#   the License for the specific language governing
#   permissions and limitations under the License.

#   uvm-python NOTE: All code ported from SystemVerilog UVM 1.2 to
#   python. Original code structures (including comments)
#   preserved where possible.
# ------------------------------------------------------------------------------

import cocotb
from cocotb.triggers import Timer
from cocotb.utils import get_sim_time
from .uvm_object_globals import *
from .sv import uvm_glob_to_re, uvm_re_match
from inspect import getframeinfo, stack
from cocotb import scheduler

<<<<<<< HEAD
UVM_POUND_ZERO_COUNT = 1000
UVM_NO_WAIT_FOR_NBA = True


def uvm_sim_time(units='NS'):
    if cocotb.simulator is not None:
        return get_sim_time(units=units)
    return 0


@cocotb.coroutine
def uvm_empty_delay():
    yield Timer(0, "NS")


def uvm_check_output_args(arr):
    for item in arr:
        if not isinstance(item, list):
            raise Exception('All output args must be given as empty arrays. Got: '
                    + str(item))
        elif len(item) != 0:
            raise Exception('All output args must be given as empty arrays. Got: '
                    + str(item) + ' len: ' + str(len(item)))

#----------------------------------------------------------------------------
#
# Group: Miscellaneous
#
#----------------------------------------------------------------------------
#
#
# Function: uvm_is_match
#
# Returns 1 if the two strings match, 0 otherwise.
#
# The first string, ~expr~, is a string that may contain '*' and '?'
# characters. A * matches zero or more characters, and ? matches any single
# character. The 2nd argument, ~str~, is the string begin matched against.
# It must not contain any wildcards.
#
#----------------------------------------------------------------------------
def uvm_is_match(expr, _str):
    s = uvm_glob_to_re(expr)
    return uvm_re_match(s, _str) == 0

=======
>>>>>>> 22c31fe1
# Title: Globals

# ------------------------------------------------------------------------------
#
# Group: Simulation Control
#
# ------------------------------------------------------------------------------

# Task: run_test
#
# Convenience function for uvm_top.run_test(). See <uvm_root> for more
# information.


@cocotb.coroutine
def run_test(test_name=""):
    cs = get_cs()
    top = cs.get_root()
    yield top.run_test(test_name)

#//----------------------------------------------------------------------------
#//
#// Group: Reporting
#//
#//----------------------------------------------------------------------------

#// Function: uvm_get_report_object
#//
#// Returns the nearest uvm_report_object when called.
#// For the global version, it returns uvm_root.
#//
#function uvm_report_object uvm_get_report_object()
#  uvm_root top
#  uvm_coreservice_t cs
#  cs = uvm_coreservice_t::get()
#  top = cs.get_root()
#  return top
#endfunction

# Function: uvm_report_enabled
#
# Returns 1 if the configured verbosity in ~uvm_top~ for this
# severity/id is greater than or equal to ~verbosity~ else returns 0.
#
# See also <uvm_report_object::uvm_report_enabled>.
#
# Static methods of an extension of uvm_report_object, e.g. uvm_component-based
# objects, cannot call ~uvm_report_enabled~ because the call will resolve to
# the <uvm_report_object::uvm_report_enabled>, which is non-static.
# Static methods cannot call non-static methods of the same class.

def uvm_report_enabled(verbosity, severity=UVM_INFO, id=""):
    cs = get_cs()
    top = cs.get_root()
    return top.uvm_report_enabled(verbosity,severity,id)


#// Function: uvm_report
#
#function void uvm_report( uvm_severity severity,
#                          string id,
#                          string message,
#                          int verbosity = (severity == uvm_severity'(UVM_ERROR)) ? UVM_LOW :
#                                          (severity == uvm_severity'(UVM_FATAL)) ? UVM_NONE : UVM_MEDIUM,
#                          string filename = "",
#                          int line = 0,
#                          string context_name = "",
#                          bit report_enabled_checked = 0)
#  uvm_root top
#  uvm_coreservice_t cs
#  cs = uvm_coreservice_t::get()
#  top = cs.get_root()
#  top.uvm_report(severity, id, message, verbosity, filename, line, context_name, report_enabled_checked)
#endfunction


def uvm_report_info(id, message, verbosity=UVM_MEDIUM, filename="", line=0,
        context_name="", report_enabled_checked=False):
    if uvm_report_enabled(verbosity, UVM_INFO, id):
        cs = get_cs()
        top = cs.get_root()
        if filename == "":
            caller = getframeinfo(stack()[1][0])
            filename = caller.filename
        if line == 0:
            caller = getframeinfo(stack()[1][0])
            line = caller.lineno
        top.uvm_report_info(id, message, verbosity, filename, line, context_name,
                report_enabled_checked)


def uvm_report_error(id, message, verbosity=UVM_LOW, filename="", line=0,
        context_name="", report_enabled_checked=False):
    if uvm_report_enabled(verbosity, UVM_ERROR, id):
        cs = get_cs()
        top = cs.get_root()
        if filename == "":
            caller = getframeinfo(stack()[1][0])
            filename = caller.filename
        if line == 0:
            caller = getframeinfo(stack()[1][0])
            line = caller.lineno
        top.uvm_report_error(id, message, verbosity, filename, line, context_name,
                report_enabled_checked)


def uvm_report_warning(id, message, verbosity=UVM_LOW, filename="", line=0,
        context_name="", report_enabled_checked=False):
    if uvm_report_enabled(verbosity, UVM_WARNING, id):
        cs = get_cs()
        top = cs.get_root()
        if filename == "":
            caller = getframeinfo(stack()[1][0])
            filename = caller.filename
        if line == 0:
            caller = getframeinfo(stack()[1][0])
            line = caller.lineno
        top.uvm_report_warning(id, message, verbosity, filename, line, context_name,
                report_enabled_checked)


#// Function: uvm_report_fatal
#//
#// These methods, defined in package scope, are convenience functions that
#// delegate to the corresponding component methods in ~uvm_top~. They can be
#// used in module-based code to use the same reporting mechanism as class-based
#// components. See <uvm_report_object> for details on the reporting mechanism.
#//
#// *Note:* Verbosity is ignored for warnings, errors, and fatals to ensure users
#// do not inadvertently filter them out. It remains in the methods for backward
#// compatibility.

def uvm_report_fatal(id, message, verbosity=UVM_NONE, filename="", line=0,
        context_name="", report_enabled_checked=False):
    if uvm_report_enabled(verbosity, UVM_FATAL, id):
        cs = get_cs()
        top = cs.get_root()
        if filename == "":
            caller = getframeinfo(stack()[1][0])
            filename = caller.filename
        if line == 0:
            caller = getframeinfo(stack()[1][0])
            line = caller.lineno
        top.uvm_report_fatal(id, message, verbosity, filename, line, context_name,
                report_enabled_checked)

#// Function: uvm_process_report_message
#//
#// This method, defined in package scope, is a convenience function that
#// delegate to the corresponding component method in ~uvm_top~. It can be
#// used in module-based code to use the same reporting mechanism as class-based
#// components. See <uvm_report_object> for details on the reporting mechanism.
#
#function void uvm_process_report_message(uvm_report_message report_message)
#  uvm_root top
#  uvm_coreservice_t cs
#  process p
#  p = process::self()
#  cs = uvm_coreservice_t::get()
#  top = cs.get_root()
#  top.uvm_process_report_message(report_message)
#endfunction

#// TODO merge with uvm_enum_wrapper#(uvm_severity)
#function bit uvm_string_to_severity (string sev_str, output uvm_severity sev)
#  case (sev_str)
#    "UVM_INFO": sev = UVM_INFO
#    "UVM_WARNING": sev = UVM_WARNING
#    "UVM_ERROR": sev = UVM_ERROR
#    "UVM_FATAL": sev = UVM_FATAL
#    default: return 0
#  endcase
#  return 1
#endfunction


#function automatic bit uvm_string_to_action (string action_str, output uvm_action action)
#  string actions[$]
#  uvm_split_string(action_str,"|",actions)
#  uvm_string_to_action = 1
#  action = 0
#  foreach(actions[i]) begin
#    case (actions[i])
#      "UVM_NO_ACTION": action |= UVM_NO_ACTION
#      "UVM_DISPLAY":   action |= UVM_DISPLAY
#      "UVM_LOG":       action |= UVM_LOG
#      "UVM_COUNT":     action |= UVM_COUNT
#      "UVM_EXIT":      action |= UVM_EXIT
#      "UVM_CALL_HOOK": action |= UVM_CALL_HOOK
#      "UVM_STOP":      action |= UVM_STOP
#      "UVM_RM_RECORD": action |= UVM_RM_RECORD
#      default: uvm_string_to_action = 0
#    endcase
#  end
#endfunction

#----------------------------------------------------------------------------
#
# Group: Miscellaneous
#
#----------------------------------------------------------------------------
#
#
# Function: uvm_is_match
#
# Returns 1 if the two strings match, 0 otherwise.
#
# The first string, ~expr~, is a string that may contain '*' and '?'
# characters. A * matches zero or more characters, and ? matches any single
# character. The 2nd argument, ~str~, is the string begin matched against.
# It must not contain any wildcards.
#
#----------------------------------------------------------------------------
def uvm_is_match(expr, _str):
    s = uvm_glob_to_re(expr)
    return uvm_re_match(s, _str) == 0


UVM_LINE_WIDTH = 120
UVM_NUM_LINES = 120
UVM_SMALL_STRING = UVM_LINE_WIDTH*8-1
UVM_LARGE_STRING = UVM_LINE_WIDTH*UVM_NUM_LINES*8-1

#//----------------------------------------------------------------------------
#//
#// Function: uvm_string_to_bits
#//
#// Converts an input string to its bit-vector equivalent. Max bit-vector
#// length is approximately 14000 characters.
#//----------------------------------------------------------------------------

#function logic[UVM_LARGE_STRING:0] uvm_string_to_bits(string str)
#  $swrite(uvm_string_to_bits, "%0s", str)
#endfunction


#//----------------------------------------------------------------------------
#//
#// Function: uvm_bits_to_string
#//
#// Converts an input bit-vector to its string equivalent. Max bit-vector
#// length is approximately 14000 characters.
#//----------------------------------------------------------------------------

#function string uvm_bits_to_string(logic [UVM_LARGE_STRING:0] str)
#  $swrite(uvm_bits_to_string, "%0s", str)
#endfunction

#----------------------------------------------------------------------------
#
# Task: uvm_wait_for_nba_region
#
# Callers of this task will not return until the NBA region, thus allowing
# other processes any number of delta cycles (#0) to settle out before
# continuing. See <uvm_sequencer_base::wait_for_sequences> for example usage.
#
#----------------------------------------------------------------------------

UVM_POUND_ZERO_COUNT = 1000
UVM_NO_WAIT_FOR_NBA = True


@cocotb.coroutine
def uvm_wait_for_nba_region():
    s = ""
    nba = 0
    next_nba = 0

    #If `included directly in a program block, can't use a non-blocking assign,
    #but it isn't needed since program blocks are in a separate region.
    if UVM_NO_WAIT_FOR_NBA is False:
        next_nba += 1
        #nba <= next_nba
        nba = next_nba
        #@(nba)
        yield Timer(0)
    else:
        for i in range(0, UVM_POUND_ZERO_COUNT):
            yield Timer(0)


# Returns UVM coreservice
def get_cs():
    from .uvm_coreservice import UVMCoreService
    return UVMCoreService.get()

#// Class: uvm_enum_wrapper#(T)
#//
#// The ~uvm_enum_wrapper#(T)~ class is a utility mechanism provided
#// as a convenience to the end user.  It provides a <from_name>
#// method which is the logical inverse of the System Verilog ~name~
#// method which is built into all enumerations.

#class uvm_enum_wrapper#(type T=uvm_active_passive_enum)
#
#    protected static T map[string]
#
#    // Function: from_name
#    // Attempts to convert a string ~name~ to an enumerated value.
#    //
#    // If the conversion is successful, the method will return
#    // 1, otherwise 0.
#    //
#    // Note that the ~name~ passed in to the method must exactly
#    // match the value which would be produced by ~enum::name~, and
#    // is case sensitive.
#    //
#    // For example:
#    //| typedef uvm_enum_wrapper#(uvm_radix_enum) radix_wrapper
#    //| uvm_radix_enum r_v
#    //|
#    //| // The following would return '0', as "foo" isn't a value
#    //| // in uvm_radix_enum:
#    //| radix_wrapper::from_name("foo", r_v)
#    //|
#    //| // The following would return '0', as "uvm_bin" isn't a value
#    //| // in uvm_radix_enum (although the upper case "UVM_BIN" is):
#    //| radix_wrapper::from_name("uvm_bin", r_v)
#    //|
#    //| // The following would return '1', and r_v would be set to
#    //| // the value of UVM_BIN
#    //| radix_wrapper::from_name("UVM_BIN", r_v)
#    //
#    static function bit from_name(string name, ref T value)
#        if (map.size() == 0)
#          m_init_map()
#
#        if (map.exists(name)) begin
#            value = map[name]
#            return 1
#        end
#        else begin
#            return 0
#        end
#    endfunction : from_name
#
#    // Function- m_init_map
#    // Initializes the name map, only needs to be performed once
#    protected static function void m_init_map()
#        T e = e.first()
#        do
#          begin
#            map[e.name()] = e
#            e = e.next()
#          end
#        while (e != e.first())
#    endfunction : m_init_map
#
#    // Function- new
#    // Prevents accidental instantiations
#    def __init__(self, arr):
#       self.arr = arr
#
#
#endclass : uvm_enum_wrapper

#----------------------------------------------------------------------------
#
# Group: uvm-python specific functions
#
#----------------------------------------------------------------------------


# Returns current simtime in the given units (default: NS)
def uvm_sim_time(units='NS'):
    if simulator is not None:
        return get_sim_time(units=units)
    return 0


@cocotb.coroutine
def uvm_empty_delay():
    yield Timer(0, "NS")


# Check that all args in the arr are lists to emulate the SV inout/output/ref args
def uvm_check_output_args(arr):
    for item in arr:
        if not isinstance(item, list):
            raise Exception('All output args must be given as empty arrays. Got: '
                    + str(item))
        elif len(item) != 0:
            raise Exception('All output args must be given as empty arrays. Got: '
                    + str(item) + ' len: ' + str(len(item)))<|MERGE_RESOLUTION|>--- conflicted
+++ resolved
@@ -27,60 +27,11 @@
 
 import cocotb
 from cocotb.triggers import Timer
-from cocotb.utils import get_sim_time
+from cocotb.utils import get_sim_time, simulator
 from .uvm_object_globals import *
 from .sv import uvm_glob_to_re, uvm_re_match
 from inspect import getframeinfo, stack
-from cocotb import scheduler
-
-<<<<<<< HEAD
-UVM_POUND_ZERO_COUNT = 1000
-UVM_NO_WAIT_FOR_NBA = True
-
-
-def uvm_sim_time(units='NS'):
-    if cocotb.simulator is not None:
-        return get_sim_time(units=units)
-    return 0
-
-
-@cocotb.coroutine
-def uvm_empty_delay():
-    yield Timer(0, "NS")
-
-
-def uvm_check_output_args(arr):
-    for item in arr:
-        if not isinstance(item, list):
-            raise Exception('All output args must be given as empty arrays. Got: '
-                    + str(item))
-        elif len(item) != 0:
-            raise Exception('All output args must be given as empty arrays. Got: '
-                    + str(item) + ' len: ' + str(len(item)))
-
-#----------------------------------------------------------------------------
-#
-# Group: Miscellaneous
-#
-#----------------------------------------------------------------------------
-#
-#
-# Function: uvm_is_match
-#
-# Returns 1 if the two strings match, 0 otherwise.
-#
-# The first string, ~expr~, is a string that may contain '*' and '?'
-# characters. A * matches zero or more characters, and ? matches any single
-# character. The 2nd argument, ~str~, is the string begin matched against.
-# It must not contain any wildcards.
-#
-#----------------------------------------------------------------------------
-def uvm_is_match(expr, _str):
-    s = uvm_glob_to_re(expr)
-    return uvm_re_match(s, _str) == 0
-
-=======
->>>>>>> 22c31fe1
+
 # Title: Globals
 
 # ------------------------------------------------------------------------------
