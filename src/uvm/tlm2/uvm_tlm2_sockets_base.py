#//----------------------------------------------------------------------
<<<<<<< HEAD
#//   Copyright 2010 Mentor Graphics Corporation
#//   Copyright 2010 Synopsys, Inc.
#//   Copyright 2020 Matthew Ballance
=======
#// Copyright 2010-2011 Mentor Graphics Corporation
#// Copyright 2010 Synopsys, Inc.
#// Copyright 2011-2018 Cadence Design Systems, Inc.
#// Copyright 2015 NVIDIA Corporation
#//   Copyright 2019-2020 Tuomas Poikela (tpoikela)
>>>>>>> c10ed653
#//   All Rights Reserved Worldwide
#//
#//   Licensed under the Apache License, Version 2.0 (the
#//   "License"); you may not use this file except in
#//   compliance with the License.  You may obtain a copy of
#//   the License at
#//
#//       http://www.apache.org/licenses/LICENSE-2.0
#//
#//   Unless required by applicable law or agreed to in
#//   writing, software distributed under the License is
#//   distributed on an "AS IS" BASIS, WITHOUT WARRANTIES OR
#//   CONDITIONS OF ANY KIND, either express or implied.  See
#//   the License for the specific language governing
#//   permissions and limitations under the License.
#//----------------------------------------------------------------------

from uvm.base.uvm_port_base import *
from ..tlm1 import (UVM_PORT_COMMON)
from .uvm_tlm2_defines import UVM_TLM_B_MASK
from .uvm_tlm2_imps import (UVM_TLM_B_TRANSPORT_IMP)

#//----------------------------------------------------------------------
#// Title -- NODOCS -- TLM Socket Base Classes
#//
#// A collection of base classes, one for each socket type.  The reason
#// for having a base class for each socket is that all the socket (base)
#// types must be known before connect is defined.  Socket connection
#// semantics are provided in the derived classes, which are user
#// visible.
#//
#// Termination Sockets - A termination socket must be the terminus
#// of every TLM path.  A transaction originates with an initiator socket
#// and ultimately ends up in a target socket.  There may be zero or more
#// pass-through sockets between initiator and target.
#//
#// Pass-through Sockets - Pass-through initiators are ports and contain
#// exports for instance IS-A port and HAS-A export. Pass-through targets
#// are the opposite, they are exports and contain ports.
#//----------------------------------------------------------------------


#//----------------------------------------------------------------------
#// Class -- NODOCS -- uvm_tlm_b_target_socket_base
#//
#// IS-A forward imp; has no backward path except via the payload
#// contents.
#//----------------------------------------------------------------------
<<<<<<< HEAD
from uvm.base.uvm_port_base import UVMPortBase
from uvm.base.uvm_object_globals import UVM_IMPLEMENTATION, UVM_PORT, UVM_EXPORT
from uvm.tlm1.uvm_tlm_imps import UVM_TLM_GET_TYPE_NAME, UVM_PORT_COMMON,\
    UVM_EXPORT_COMMON
from uvm.tlm2.uvm_tlm2_defines import UVM_TLM_B_MASK, UVM_TLM_NB_FW_MASK
from uvm.tlm2.uvm_tlm2_imps import UVM_TLM_B_TRANSPORT_IMP,\
    UVM_TLM_NB_TRANSPORT_BW_IMP, UVM_TLM_NB_TRANSPORT_FW_IMP
from uvm.tlm2.uvm_tlm2_ports import UVMTlmNbTransportBwPort
from uvm.tlm2.uvm_tlm2_exports import UVMTlmNbTransportBwExport

class UVMTlmBTargetSocketBase(UVMPortBase):
=======


class UVMTLMBTargetSocketBase(UVMPortBase):  # (type T=uvm_tlm_generic_payload)
    #  extends uvm_port_base #(uvm_tlm_if #(T))
>>>>>>> c10ed653

    def __init__(self, name, parent):
        super().__init__(name, parent, UVM_IMPLEMENTATION, 1, 1)
        self.m_if_mask = UVM_TLM_B_MASK

<<<<<<< HEAD
UVM_TLM_GET_TYPE_NAME(UVMTlmBTargetSocketBase)
    
#
#//----------------------------------------------------------------------
#// Class: uvm_tlm_b_initiator_socket_base
=======
    #  `UVM_TLM_GET_TYPE_NAME("uvm_tlm_b_target_socket")

#//----------------------------------------------------------------------
#// Class -- NODOCS -- uvm_tlm_b_initiator_socket_base
>>>>>>> c10ed653
#//
#// IS-A forward port; has no backward path except via the payload
#// contents
#//----------------------------------------------------------------------
<<<<<<< HEAD
class UVMTlmBInitiatorSocketBase(UVMPortBase):
    pass

UVM_PORT_COMMON(UVMTlmBInitiatorSocketBase, UVM_TLM_B_MASK, "UVMTlmBInitiatorSocketBase")
UVM_TLM_B_TRANSPORT_IMP("m_if", UVMTlmBInitiatorSocketBase)

#
#//----------------------------------------------------------------------
#// Class: uvm_tlm_nb_target_socket_base
#//
#// IS-A forward imp; HAS-A backward port
#//----------------------------------------------------------------------
class UVMTlmNbTargetSocketBase(UVMPortBase):

    def __init__(self, name, parent):
        super().__init__(name, parent, UVM_IMPLEMENTATION, 1, 1)
        self.m_if_mask = UVM_TLM_NB_FW_MASK
#        self.bw_port = UVMTlmNbTransportBwPort(name, parent, port_type, min_size, max_size)None # TODO: uvm_tlm_nb_transport_bw_port

UVM_TLM_GET_TYPE_NAME(UVMTlmNbTargetSocketBase)
UVM_TLM_NB_TRANSPORT_BW_IMP('bw_port', UVMTlmNbTargetSocketBase)


#//----------------------------------------------------------------------
#// Class: uvm_tlm_nb_initiator_socket_base
#//
#// IS-A forward port; HAS-A backward imp
#//----------------------------------------------------------------------
class UVMTlmNbInitiatorSocketBase(UVMPortBase):
    
    def __init__(self, name, parent):
        super().__init__(name, parent, UVM_PORT, 1, 1)
        self.m_if_mask = UVM_TLM_NB_FW_MASK

UVM_TLM_GET_TYPE_NAME(UVMTlmNbInitiatorSocketBase)
UVM_TLM_NB_TRANSPORT_FW_IMP('m_if', UVMTlmNbInitiatorSocketBase)




=======

#class uvm_tlm_b_initiator_socket_base #(type T=uvm_tlm_generic_payload)
    #  extends uvm_port_base #(uvm_tlm_if #(T))
    #
    #  `UVM_PORT_COMMON(`UVM_TLM_B_MASK, "uvm_tlm_b_initiator_socket")
    #  `UVM_TLM_B_TRANSPORT_IMP(self.m_if, T, t, delay)
    #
    #endclass
class UVMTLMBInitiatorSocketBase:
    pass
UVMTLMBInitiatorSocketBase = UVM_PORT_COMMON(UVMTLMBInitiatorSocketBase,
        UVM_TLM_B_MASK, "uvm_tlm_b_initiator_socket")
UVM_TLM_B_TRANSPORT_IMP(UVMTLMBInitiatorSocketBase, 'm_if')  # , T, t, delay)

#//----------------------------------------------------------------------
#// Class -- NODOCS -- uvm_tlm_nb_target_socket_base
#//
#// IS-A forward imp; HAS-A backward port
#//----------------------------------------------------------------------

#class uvm_tlm_nb_target_socket_base #(type T=uvm_tlm_generic_payload,
    #                                   type P=uvm_tlm_phase_e)
    #  extends uvm_port_base #(uvm_tlm_if #(T,P))
    #
    #  uvm_tlm_nb_transport_bw_port #(T,P) bw_port
    #
    #  def __init__(self, name, parent)
    #    super().new (name, parent, UVM_IMPLEMENTATION, 1, 1)
    #    m_if_mask = `UVM_TLM_NB_FW_MASK
    #  endfunction
    #
    #  `UVM_TLM_GET_TYPE_NAME("uvm_tlm_nb_target_socket")
    #
    #  `UVM_TLM_NB_TRANSPORT_BW_IMP(bw_port, T, P, t, p, delay)
    #
    #endclass

#//----------------------------------------------------------------------
#// Class -- NODOCS -- uvm_tlm_nb_initiator_socket_base
#//
#// IS-A forward port; HAS-A backward imp
#//----------------------------------------------------------------------
#`ifndef UVM_ENABLE_DEPRECATED_API
#virtual 
#`endif
#class uvm_tlm_nb_initiator_socket_base #(type T=uvm_tlm_generic_payload,
    #                                      type P=uvm_tlm_phase_e)
    #  extends uvm_port_base #(uvm_tlm_if #(T,P))
    #
    #  def __init__(self, name, parent)
    #    super().new (name, parent, UVM_PORT, 1, 1)
    #    m_if_mask = `UVM_TLM_NB_FW_MASK
    #  endfunction
    #
    #  `UVM_TLM_GET_TYPE_NAME("uvm_tlm_nb_initiator_socket")
    #
    #  `UVM_TLM_NB_TRANSPORT_FW_IMP(self.m_if, T, P, t, p, delay)
    #
    #endclass
#
#
#
#
>>>>>>> c10ed653
#//----------------------------------------------------------------------
#// Class -- NODOCS -- uvm_tlm_nb_passthrough_initiator_socket_base
#//
#// IS-A forward port; HAS-A backward export
#//----------------------------------------------------------------------
<<<<<<< HEAD
class UVMTlmNbPassthroughInitiatorSocketBase(UVMPortBase):

    def __init__(self, name, parent, min_size=1, max_size=1):
        super().__init__(name, parent, UVM_PORT, min_size, max_size)
        self.m_if_mask = UVM_TLM_NB_FW_MASK
        self.bw_export = UVMTlmNbTransportBwExport("bw_export", self.get_comp())

UVM_TLM_GET_TYPE_NAME(UVMTlmNbPassthroughInitiatorSocketBase)
UVM_TLM_NB_TRANSPORT_FW_IMP('m_if', UVMTlmNbPassthroughInitiatorSocketBase)
UVM_TLM_NB_TRANSPORT_BW_IMP('bw_export', UVMTlmNbPassthroughInitiatorSocketBase)

#//----------------------------------------------------------------------
#// Class: uvm_tlm_nb_passthrough_target_socket_base
#//
#// IS-A forward export; HAS-A backward port
#//----------------------------------------------------------------------
class UVMTlmNbPassthroughTargetSocketBase(UVMPortBase):

    def __init__(self, name, parent, min_size=1, max_size=1):
        super().__init__(name, parent, UVM_EXPORT, min_size, max_size)
        self.m_if_mask = UVM_TLM_NB_FW_MASK
        self.bw_port = UVMTlmNbTransportBwPort("bw_port", self.get_comp())

UVM_TLM_GET_TYPE_NAME(UVMTlmNbPassthroughTargetSocketBase)
UVM_TLM_NB_TRANSPORT_FW_IMP('m_if', UVMTlmNbPassthroughTargetSocketBase)
UVM_TLM_NB_TRANSPORT_BW_IMP('bw_port', UVMTlmNbPassthroughTargetSocketBase)

#//----------------------------------------------------------------------
#// Class: uvm_tlm_b_passthrough_initiator_socket_base
#//
#// IS-A forward port
#//----------------------------------------------------------------------
class UVMTlmBPassthroughInitiatorSocketBase(UVMPortBase):
    pass

UVM_PORT_COMMON(UVMTlmBPassthroughInitiatorSocketBase, UVM_TLM_B_MASK, "uvm_tlm_b_passthrough_initiator_socket")
UVM_TLM_B_TRANSPORT_IMP('m_if', UVMTlmBPassthroughInitiatorSocketBase)

=======
#`ifndef UVM_ENABLE_DEPRECATED_API
#virtual
#`endif
#class uvm_tlm_nb_passthrough_initiator_socket_base #(type T=uvm_tlm_generic_payload,
    #                                                  type P=uvm_tlm_phase_e)
    #  extends uvm_port_base #(uvm_tlm_if #(T,P))
    #
    #  uvm_tlm_nb_transport_bw_export #(T,P) bw_export
    #
    #  def __init__(self, name, parent,
    #                int min_size=1, int max_size=1)
    #    super().new (name, parent, UVM_PORT, min_size, max_size)
    #    m_if_mask = `UVM_TLM_NB_FW_MASK
    #    bw_export = new("bw_export", get_comp())
    #  endfunction
    #
    #  `UVM_TLM_GET_TYPE_NAME("uvm_tlm_nb_passthrough_initiator_socket")
    #
    #  `UVM_TLM_NB_TRANSPORT_FW_IMP(self.m_if, T, P, t, p, delay)
    #  `UVM_TLM_NB_TRANSPORT_BW_IMP(bw_export, T, P, t, p, delay)
    #
    #endclass
#
#//----------------------------------------------------------------------
#// Class -- NODOCS -- uvm_tlm_nb_passthrough_target_socket_base
#//
#// IS-A forward export; HAS-A backward port
#//----------------------------------------------------------------------
#`ifndef UVM_ENABLE_DEPRECATED_API
#virtual 
#`endif
#class uvm_tlm_nb_passthrough_target_socket_base #(type T=uvm_tlm_generic_payload,
    #                                               type P=uvm_tlm_phase_e)
    #  extends uvm_port_base #(uvm_tlm_if #(T,P))
    #
    #  uvm_tlm_nb_transport_bw_port #(T,P) bw_port
    #
    #  def __init__(self, name, parent,
    #                int min_size=1, int max_size=1)
    #    super().new (name, parent, UVM_EXPORT, min_size, max_size)
    #    m_if_mask = `UVM_TLM_NB_FW_MASK
    #    bw_port = new("bw_port", get_comp())
    #  endfunction
    #
    #  `UVM_TLM_GET_TYPE_NAME("uvm_tlm_nb_passthrough_target_socket")
    #
    #  `UVM_TLM_NB_TRANSPORT_FW_IMP(self.m_if, T, P, t, p, delay)
    #  `UVM_TLM_NB_TRANSPORT_BW_IMP(bw_port, T, P, t, p, delay)
    #
    #endclass
#
#//----------------------------------------------------------------------
#// Class -- NODOCS -- uvm_tlm_b_passthrough_initiator_socket_base
#//
#// IS-A forward port
#//----------------------------------------------------------------------
#`ifndef UVM_ENABLE_DEPRECATED_API
#virtual 
#`endif
#class uvm_tlm_b_passthrough_initiator_socket_base #(type T=uvm_tlm_generic_payload)
    #  extends uvm_port_base #(uvm_tlm_if #(T))
    #
    #  `UVM_PORT_COMMON(`UVM_TLM_B_MASK, "uvm_tlm_b_passthrough_initiator_socket")
    #  `UVM_TLM_B_TRANSPORT_IMP(self.m_if, T, t, delay)
    #
    #endclass
#
#
>>>>>>> c10ed653
#//----------------------------------------------------------------------
#// Class -- NODOCS -- uvm_tlm_b_passthrough_target_socket_base
#//
#// IS-A forward export
#//----------------------------------------------------------------------
<<<<<<< HEAD
class UVMTlmBPassthroughTargetSocketBase(UVMPortBase):
    pass

UVM_EXPORT_COMMON(UVMTlmBPassthroughTargetSocketBase, UVM_TLM_B_MASK, "uvm_tlm_b_passthrough_target_socket")
UVM_TLM_B_TRANSPORT_IMP('m_if', UVMTlmBPassthroughTargetSocketBase)
=======
#`ifndef UVM_ENABLE_DEPRECATED_API
#virtual 
#`endif
#class uvm_tlm_b_passthrough_target_socket_base #(type T=uvm_tlm_generic_payload)
    #  extends uvm_port_base #(uvm_tlm_if #(T))
    #
    #  `UVM_EXPORT_COMMON(`UVM_TLM_B_MASK, "uvm_tlm_b_passthrough_target_socket")
    #  `UVM_TLM_B_TRANSPORT_IMP(self.m_if, T, t, delay)
    #
    # endclass
>>>>>>> c10ed653
<|MERGE_RESOLUTION|>--- conflicted
+++ resolved
@@ -1,15 +1,7 @@
 #//----------------------------------------------------------------------
-<<<<<<< HEAD
 #//   Copyright 2010 Mentor Graphics Corporation
 #//   Copyright 2010 Synopsys, Inc.
 #//   Copyright 2020 Matthew Ballance
-=======
-#// Copyright 2010-2011 Mentor Graphics Corporation
-#// Copyright 2010 Synopsys, Inc.
-#// Copyright 2011-2018 Cadence Design Systems, Inc.
-#// Copyright 2015 NVIDIA Corporation
-#//   Copyright 2019-2020 Tuomas Poikela (tpoikela)
->>>>>>> c10ed653
 #//   All Rights Reserved Worldwide
 #//
 #//   Licensed under the Apache License, Version 2.0 (the
@@ -58,7 +50,6 @@
 #// IS-A forward imp; has no backward path except via the payload
 #// contents.
 #//----------------------------------------------------------------------
-<<<<<<< HEAD
 from uvm.base.uvm_port_base import UVMPortBase
 from uvm.base.uvm_object_globals import UVM_IMPLEMENTATION, UVM_PORT, UVM_EXPORT
 from uvm.tlm1.uvm_tlm_imps import UVM_TLM_GET_TYPE_NAME, UVM_PORT_COMMON,\
@@ -70,34 +61,20 @@
 from uvm.tlm2.uvm_tlm2_exports import UVMTlmNbTransportBwExport
 
 class UVMTlmBTargetSocketBase(UVMPortBase):
-=======
-
-
-class UVMTLMBTargetSocketBase(UVMPortBase):  # (type T=uvm_tlm_generic_payload)
-    #  extends uvm_port_base #(uvm_tlm_if #(T))
->>>>>>> c10ed653
 
     def __init__(self, name, parent):
         super().__init__(name, parent, UVM_IMPLEMENTATION, 1, 1)
         self.m_if_mask = UVM_TLM_B_MASK
 
-<<<<<<< HEAD
 UVM_TLM_GET_TYPE_NAME(UVMTlmBTargetSocketBase)
     
 #
 #//----------------------------------------------------------------------
 #// Class: uvm_tlm_b_initiator_socket_base
-=======
-    #  `UVM_TLM_GET_TYPE_NAME("uvm_tlm_b_target_socket")
-
-#//----------------------------------------------------------------------
-#// Class -- NODOCS -- uvm_tlm_b_initiator_socket_base
->>>>>>> c10ed653
 #//
 #// IS-A forward port; has no backward path except via the payload
 #// contents
 #//----------------------------------------------------------------------
-<<<<<<< HEAD
 class UVMTlmBInitiatorSocketBase(UVMPortBase):
     pass
 
@@ -135,80 +112,11 @@
 UVM_TLM_GET_TYPE_NAME(UVMTlmNbInitiatorSocketBase)
 UVM_TLM_NB_TRANSPORT_FW_IMP('m_if', UVMTlmNbInitiatorSocketBase)
 
-
-
-
-=======
-
-#class uvm_tlm_b_initiator_socket_base #(type T=uvm_tlm_generic_payload)
-    #  extends uvm_port_base #(uvm_tlm_if #(T))
-    #
-    #  `UVM_PORT_COMMON(`UVM_TLM_B_MASK, "uvm_tlm_b_initiator_socket")
-    #  `UVM_TLM_B_TRANSPORT_IMP(self.m_if, T, t, delay)
-    #
-    #endclass
-class UVMTLMBInitiatorSocketBase:
-    pass
-UVMTLMBInitiatorSocketBase = UVM_PORT_COMMON(UVMTLMBInitiatorSocketBase,
-        UVM_TLM_B_MASK, "uvm_tlm_b_initiator_socket")
-UVM_TLM_B_TRANSPORT_IMP(UVMTLMBInitiatorSocketBase, 'm_if')  # , T, t, delay)
-
-#//----------------------------------------------------------------------
-#// Class -- NODOCS -- uvm_tlm_nb_target_socket_base
-#//
-#// IS-A forward imp; HAS-A backward port
-#//----------------------------------------------------------------------
-
-#class uvm_tlm_nb_target_socket_base #(type T=uvm_tlm_generic_payload,
-    #                                   type P=uvm_tlm_phase_e)
-    #  extends uvm_port_base #(uvm_tlm_if #(T,P))
-    #
-    #  uvm_tlm_nb_transport_bw_port #(T,P) bw_port
-    #
-    #  def __init__(self, name, parent)
-    #    super().new (name, parent, UVM_IMPLEMENTATION, 1, 1)
-    #    m_if_mask = `UVM_TLM_NB_FW_MASK
-    #  endfunction
-    #
-    #  `UVM_TLM_GET_TYPE_NAME("uvm_tlm_nb_target_socket")
-    #
-    #  `UVM_TLM_NB_TRANSPORT_BW_IMP(bw_port, T, P, t, p, delay)
-    #
-    #endclass
-
-#//----------------------------------------------------------------------
-#// Class -- NODOCS -- uvm_tlm_nb_initiator_socket_base
-#//
-#// IS-A forward port; HAS-A backward imp
-#//----------------------------------------------------------------------
-#`ifndef UVM_ENABLE_DEPRECATED_API
-#virtual 
-#`endif
-#class uvm_tlm_nb_initiator_socket_base #(type T=uvm_tlm_generic_payload,
-    #                                      type P=uvm_tlm_phase_e)
-    #  extends uvm_port_base #(uvm_tlm_if #(T,P))
-    #
-    #  def __init__(self, name, parent)
-    #    super().new (name, parent, UVM_PORT, 1, 1)
-    #    m_if_mask = `UVM_TLM_NB_FW_MASK
-    #  endfunction
-    #
-    #  `UVM_TLM_GET_TYPE_NAME("uvm_tlm_nb_initiator_socket")
-    #
-    #  `UVM_TLM_NB_TRANSPORT_FW_IMP(self.m_if, T, P, t, p, delay)
-    #
-    #endclass
-#
-#
-#
-#
->>>>>>> c10ed653
 #//----------------------------------------------------------------------
 #// Class -- NODOCS -- uvm_tlm_nb_passthrough_initiator_socket_base
 #//
 #// IS-A forward port; HAS-A backward export
 #//----------------------------------------------------------------------
-<<<<<<< HEAD
 class UVMTlmNbPassthroughInitiatorSocketBase(UVMPortBase):
 
     def __init__(self, name, parent, min_size=1, max_size=1):
@@ -247,96 +155,13 @@
 UVM_PORT_COMMON(UVMTlmBPassthroughInitiatorSocketBase, UVM_TLM_B_MASK, "uvm_tlm_b_passthrough_initiator_socket")
 UVM_TLM_B_TRANSPORT_IMP('m_if', UVMTlmBPassthroughInitiatorSocketBase)
 
-=======
-#`ifndef UVM_ENABLE_DEPRECATED_API
-#virtual
-#`endif
-#class uvm_tlm_nb_passthrough_initiator_socket_base #(type T=uvm_tlm_generic_payload,
-    #                                                  type P=uvm_tlm_phase_e)
-    #  extends uvm_port_base #(uvm_tlm_if #(T,P))
-    #
-    #  uvm_tlm_nb_transport_bw_export #(T,P) bw_export
-    #
-    #  def __init__(self, name, parent,
-    #                int min_size=1, int max_size=1)
-    #    super().new (name, parent, UVM_PORT, min_size, max_size)
-    #    m_if_mask = `UVM_TLM_NB_FW_MASK
-    #    bw_export = new("bw_export", get_comp())
-    #  endfunction
-    #
-    #  `UVM_TLM_GET_TYPE_NAME("uvm_tlm_nb_passthrough_initiator_socket")
-    #
-    #  `UVM_TLM_NB_TRANSPORT_FW_IMP(self.m_if, T, P, t, p, delay)
-    #  `UVM_TLM_NB_TRANSPORT_BW_IMP(bw_export, T, P, t, p, delay)
-    #
-    #endclass
-#
-#//----------------------------------------------------------------------
-#// Class -- NODOCS -- uvm_tlm_nb_passthrough_target_socket_base
-#//
-#// IS-A forward export; HAS-A backward port
-#//----------------------------------------------------------------------
-#`ifndef UVM_ENABLE_DEPRECATED_API
-#virtual 
-#`endif
-#class uvm_tlm_nb_passthrough_target_socket_base #(type T=uvm_tlm_generic_payload,
-    #                                               type P=uvm_tlm_phase_e)
-    #  extends uvm_port_base #(uvm_tlm_if #(T,P))
-    #
-    #  uvm_tlm_nb_transport_bw_port #(T,P) bw_port
-    #
-    #  def __init__(self, name, parent,
-    #                int min_size=1, int max_size=1)
-    #    super().new (name, parent, UVM_EXPORT, min_size, max_size)
-    #    m_if_mask = `UVM_TLM_NB_FW_MASK
-    #    bw_port = new("bw_port", get_comp())
-    #  endfunction
-    #
-    #  `UVM_TLM_GET_TYPE_NAME("uvm_tlm_nb_passthrough_target_socket")
-    #
-    #  `UVM_TLM_NB_TRANSPORT_FW_IMP(self.m_if, T, P, t, p, delay)
-    #  `UVM_TLM_NB_TRANSPORT_BW_IMP(bw_port, T, P, t, p, delay)
-    #
-    #endclass
-#
-#//----------------------------------------------------------------------
-#// Class -- NODOCS -- uvm_tlm_b_passthrough_initiator_socket_base
-#//
-#// IS-A forward port
-#//----------------------------------------------------------------------
-#`ifndef UVM_ENABLE_DEPRECATED_API
-#virtual 
-#`endif
-#class uvm_tlm_b_passthrough_initiator_socket_base #(type T=uvm_tlm_generic_payload)
-    #  extends uvm_port_base #(uvm_tlm_if #(T))
-    #
-    #  `UVM_PORT_COMMON(`UVM_TLM_B_MASK, "uvm_tlm_b_passthrough_initiator_socket")
-    #  `UVM_TLM_B_TRANSPORT_IMP(self.m_if, T, t, delay)
-    #
-    #endclass
-#
-#
->>>>>>> c10ed653
 #//----------------------------------------------------------------------
 #// Class -- NODOCS -- uvm_tlm_b_passthrough_target_socket_base
 #//
 #// IS-A forward export
 #//----------------------------------------------------------------------
-<<<<<<< HEAD
 class UVMTlmBPassthroughTargetSocketBase(UVMPortBase):
     pass
 
 UVM_EXPORT_COMMON(UVMTlmBPassthroughTargetSocketBase, UVM_TLM_B_MASK, "uvm_tlm_b_passthrough_target_socket")
 UVM_TLM_B_TRANSPORT_IMP('m_if', UVMTlmBPassthroughTargetSocketBase)
-=======
-#`ifndef UVM_ENABLE_DEPRECATED_API
-#virtual 
-#`endif
-#class uvm_tlm_b_passthrough_target_socket_base #(type T=uvm_tlm_generic_payload)
-    #  extends uvm_port_base #(uvm_tlm_if #(T))
-    #
-    #  `UVM_EXPORT_COMMON(`UVM_TLM_B_MASK, "uvm_tlm_b_passthrough_target_socket")
-    #  `UVM_TLM_B_TRANSPORT_IMP(self.m_if, T, t, delay)
-    #
-    # endclass
->>>>>>> c10ed653
