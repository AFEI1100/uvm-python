--- conflicted
+++ resolved
@@ -1,16 +1,10 @@
 #//----------------------------------------------------------------------
-<<<<<<< HEAD
-#//   Copyright 2010 Mentor Graphics Corporation
-#//   Copyright 2010-2011 Synopsys, Inc.
-#//   Copyright 2020 Matthew Ballance
-=======
 #// Copyright 2010-2012 Mentor Graphics Corporation
 #// Copyright 2014 Semifore
 #// Copyright 2010-2012 Synopsys, Inc.
 #// Copyright 2010-2018 Cadence Design Systems, Inc.
 #// Copyright 2013-2018 NVIDIA Corporation
 #// Copyright 2019-2020 Tuomas Poikela (tpoikela)
->>>>>>> c10ed653
 #//   All Rights Reserved Worldwide
 #//
 #//   Licensed under the Apache License, Version 2.0 (the
@@ -39,16 +33,10 @@
 #// bus read/write access. It is used as the default transaction in
 #// TLM2 blocking and nonblocking transport interfaces.
 #//----------------------------------------------------------------------
-<<<<<<< HEAD
 from enum import Enum, auto, IntEnum
 from uvm.seq.uvm_sequence_item import UVMSequenceItem
 from uvm.base.uvm_object import UVMObject
-#
-#
-=======
-
-
->>>>>>> c10ed653
+
 #//---------------
 #// Group -- NODOCS -- Globals
 #//---------------
@@ -66,27 +54,16 @@
 #//
 #// UVM_TLM_IGNORE_COMMAND    - No bus operation.
 
-<<<<<<< HEAD
 class uvm_tlm_command_e(Enum):
     UVM_TLM_READ_COMMAND = auto
     UVM_TLM_WRITE_COMMAND = auto
     UVM_TLM_IGNORE_COMMAND = auto
 
-
-#// Enum: uvm_tlm_response_status_e
-=======
-#typedef enum
-#{
-#    UVM_TLM_READ_COMMAND,
-#    UVM_TLM_WRITE_COMMAND,
-#    UVM_TLM_IGNORE_COMMAND
-#} uvm_tlm_command_e
-UVM_TLM_READ_COMMAND = 0
-UVM_TLM_WRITE_COMMAND = 1
-UVM_TLM_IGNORE_COMMAND = 2
+UVM_TLM_READ_COMMAND = uvm_tlm_command_e.UVM_TLM_READ_COMMAND
+UVM_TLM_WRITE_COMMAND = uvm_tlm_command_e.UVM_TLM_WRITE_COMMAND
+UVM_TLM_IGNORE_COMMAND = uvm_tlm_command_e.UVM_TLM_IGNORE_COMMAND
 
 #// Enum -- NODOCS -- uvm_tlm_response_status_e
->>>>>>> c10ed653
 #//
 #// Response status attribute type definition
 #//
@@ -105,865 +82,30 @@
 #// UVM_TLM_BYTE_ENABLE_ERROR_RESPONSE - Invalid byte enabling specified
 #//
 #
-<<<<<<< HEAD
 class uvm_tlm_response_status_e(IntEnum):
-    UVM_TLM_OK_RESPONSE = 1
-    UVM_TLM_INCOMPLETE_RESPONSE = 0
-    UVM_TLM_GENERIC_ERROR_RESPONSE = -1
-    UVM_TLM_ADDRESS_ERROR_RESPONSE = -2
-    UVM_TLM_COMMAND_ERROR_RESPONSE = -3
-    UVM_TLM_BURST_ERROR_RESPONSE = -4
-    UVM_TLM_BYTE_ENABLE_ERROR_RESPONSE = -5
-
-
-#
-=======
-#typedef enum
-#{
-#    UVM_TLM_OK_RESPONSE = 1,
-#    UVM_TLM_INCOMPLETE_RESPONSE = 0,
-#    UVM_TLM_GENERIC_ERROR_RESPONSE = -1,
-#    UVM_TLM_ADDRESS_ERROR_RESPONSE = -2,
-#    UVM_TLM_COMMAND_ERROR_RESPONSE = -3,
-#    UVM_TLM_BURST_ERROR_RESPONSE = -4,
-#    UVM_TLM_BYTE_ENABLE_ERROR_RESPONSE = -5
-#} uvm_tlm_response_status_e
-UVM_TLM_OK_RESPONSE = 1
-UVM_TLM_INCOMPLETE_RESPONSE = 0
-UVM_TLM_GENERIC_ERROR_RESPONSE = -1
-UVM_TLM_ADDRESS_ERROR_RESPONSE = -2
-UVM_TLM_COMMAND_ERROR_RESPONSE = -3
-UVM_TLM_BURST_ERROR_RESPONSE = -4
-UVM_TLM_BYTE_ENABLE_ERROR_RESPONSE = -5
-
->>>>>>> c10ed653
+    OK_RESPONSE = 1
+    INCOMPLETE_RESPONSE = 0
+    GENERIC_ERROR_RESPONSE = -1
+    ADDRESS_ERROR_RESPONSE = -2
+    COMMAND_ERROR_RESPONSE = -3
+    BURST_ERROR_RESPONSE = -4
+    BYTE_ENABLE_ERROR_RESPONSE = -5
+
+
+UVM_TLM_OK_RESPONSE=uvm_tlm_response_status_e.OK_RESPONSE
+UVM_TLM_INCOMPLETE_RESPONSE=uvm_tlm_response_status_e.INCOMPLETE_RESPONSE
+UVM_TLM_GENERIC_ERROR_RESPONSE=uvm_tlm_response_status_e.GENERIC_ERROR_RESPONSE
+UVM_TLM_ADDRESS_ERROR_RESPONSE=uvm_tlm_response_status_e.ADDRESS_ERROR_RESPONSE
+UVM_TLM_COMMAND_ERROR_RESPONSE=uvm_tlm_response_status_e.COMMAND_ERROR_RESPONSE
+UVM_TLM_BURST_ERROR_RESPONSE=uvm_tlm_response_status_e.BURST_ERROR_RESPONSE
+UVM_TLM_BYTE_ENABLE_ERROR_RESPONSE=uvm_tlm_response_status_e.BYTE_ENABLE_ERROR_RESPONSE
+
 #//-----------------------
 #// Group -- NODOCS -- Generic Payload
 #//-----------------------
 
-#//----------------------------------------------------------------------
-#// Class: uvm_tlm_generic_payload
-#//
-#// Implementation of uvm_tlm_generic_payload, as described in
-#// section 12.3.4.2.1 of 1800.2-2017.
-#//----------------------------------------------------------------------
-#
-<<<<<<< HEAD
+#// @uvm-ieee 1800.2-2017 auto 12.3.4.2.1
 class UVMTlmGenericPayload(UVMSequenceItem):
-   
-#   // Variable: m_address
-#   //
-#   // Address for the bus operation.
-#   // Should be set or read using the <set_address> and <get_address>
-#   // methods. The variable should be used only when constraining.
-#   //
-#   // For a read command or a write command, the target shall
-#   // interpret the current value of the address attribute as the start
-#   // address in the system memory map of the contiguous block of data
-#   // being read or written.
-#   // The address associated with any given byte in the data array is
-#   // dependent upon the address attribute, the array index, the
-#   // streaming width attribute, the endianness and the width of the physical bus.
-#   //
-#   // If the target is unable to execute the transaction with
-#   // the given address attribute (because the address is out-of-range,
-#   // for example) it shall generate a standard error response. The
-#   // recommended response status is ~UVM_TLM_ADDRESS_ERROR_RESPONSE~.
-#   //
-#   rand bit [63:0]             m_address;
-#
-# 
-#   // Variable: m_command
-#   //
-#   // Bus operation type.
-#   // Should be set using the <set_command>, <set_read> or <set_write> methods
-#   // and read using the <get_command>, <is_read> or <is_write> methods.
-#   // The variable should be used only when constraining.
-#   //
-#   // If the target is unable to execute a read or write command, it
-#   // shall generate a standard error response. The
-#   // recommended response status is UVM_TLM_COMMAND_ERROR_RESPONSE.
-#   //
-#   // On receipt of a generic payload transaction with the command
-#   // attribute equal to UVM_TLM_IGNORE_COMMAND, the target shall not execute
-#   // a write command or a read command not modify any data.
-#   // The target may, however, use the value of any attribute in
-#   // the generic payload, including any extensions.
-#   //
-#   // The command attribute shall be set by the initiator, and shall
-#   // not be overwritten by any interconnect
-#   //
-#   rand uvm_tlm_command_e          m_command;
-#
-#   
-#   // Variable: m_data
-#   //
-#   // Data read or to be written.
-#   // Should be set and read using the <set_data> or <get_data> methods
-#   // The variable should be used only when constraining.
-#   //
-#   // For a read command or a write command, the target shall copy data
-#   // to or from the data array, respectively, honoring the semantics of
-#   // the remaining attributes of the generic payload.
-#   //
-#   // For a write command or UVM_TLM_IGNORE_COMMAND, the contents of the
-#   // data array shall be set by the initiator, and shall not be
-#   // overwritten by any interconnect component or target. For a read
-#   // command, the contents of the data array shall be overwritten by the
-#   // target (honoring the semantics of the byte enable) but by no other
-#   // component.
-#   //
-#   // Unlike the OSCI TLM-2.0 LRM, there is no requirement on the endiannes
-#   // of multi-byte data in the generic payload to match the host endianness.
-#   // Unlike C++, it is not possible in SystemVerilog to cast an arbitrary
-#   // data type as an array of bytes. Therefore, matching the host
-#   // endianness is not necessary. In contrast, arbitrary data types may be
-#   // converted to and from a byte array using the streaming operator and
-#   // <uvm_object> objects may be further converted using the
-#   // <uvm_object::pack_bytes()> and <uvm_object::unpack_bytes()> methods.
-#   // All that is required is that a consistent mechanism is used to
-#   // fill the payload data array and later extract data from it.
-#   //
-#   // Should a generic payload be transferred to/from a SystemC model,
-#   // it will be necessary for any multi-byte data in that generic payload
-#   // to use/be interpreted using the host endianness.
-#   // However, this process is currently outside the scope of this standard.
-#   //
-#   rand byte unsigned             m_data[];
-#
-#
-#   // Variable: m_length
-#   //
-#   // The number of bytes to be copied to or from the <m_data> array,
-#   // inclusive of any bytes disabled by the <m_byte_enable> attribute.
-#   //
-#   // The data length attribute shall be set by the initiator,
-#   // and shall not be overwritten by any interconnect component or target.
-#   //
-#   // The data length attribute shall not be set to 0.
-#   // In order to transfer zero bytes, the <m_command> attribute
-#   // should be set to <UVM_TLM_IGNORE_COMMAND>.
-#   //
-#   rand int unsigned           m_length;
-#   
-#
-#   // Variable: m_response_status
-#   //
-#   // Status of the bus operation.
-#   // Should be set using the <set_response_status> method
-#   // and read using the <get_response_status>, <get_response_string>,
-#   // <is_response_ok> or <is_response_error> methods.
-#   // The variable should be used only when constraining.
-#   //
-#   // The response status attribute shall be set to
-#   // UVM_TLM_INCOMPLETE_RESPONSE by the initiator, and may
-#   // be overwritten by the target. The response status attribute
-#   // should not be overwritten by any interconnect
-#   // component, because the default value UVM_TLM_INCOMPLETE_RESPONSE
-#   // indicates that the transaction was not delivered to the target.
-#   //
-#   // The target may set the response status attribute to UVM_TLM_OK_RESPONSE
-#   // to indicate that it was able to execute the command
-#   // successfully, or to one of the five error responses
-#   // to indicate an error. The target should choose the appropriate
-#   // error response depending on the cause of the error.
-#   // If a target detects an error but is unable to select a specific
-#   // error response, it may set the response status to
-#   // UVM_TLM_GENERIC_ERROR_RESPONSE.
-#   //
-#   // The target shall be responsible for setting the response status
-#   // attribute at the appropriate point in the
-#   // lifetime of the transaction. In the case of the blocking
-#   // transport interface, this means before returning
-#   // control from b_transport. In the case of the non-blocking
-#   // transport interface and the base protocol, this
-#   // means before sending the BEGIN_RESP phase or returning a value of UVM_TLM_COMPLETED.
-#   //
-#   // It is recommended that the initiator should always check the
-#   // response status attribute on receiving a
-#   // transition to the BEGIN_RESP phase or after the completion of
-#   // the transaction. An initiator may choose
-#   // to ignore the response status if it is known in advance that the
-#   // value will be UVM_TLM_OK_RESPONSE,
-#   // perhaps because it is known in advance that the initiator is
-#   // only connected to targets that always return
-#   // UVM_TLM_OK_RESPONSE, but in general this will not be the case. In
-#   // other words, the initiator ignores the
-#   // response status at its own risk.
-#   //
-#   rand uvm_tlm_response_status_e  m_response_status;
-#
-#
-#   // Variable: m_dmi
-#   //
-#   // DMI mode is not yet supported in the UVM TLM2 subset.
-#   // This variable is provided for completeness and interoperability
-#   // with SystemC.
-#   //
-#   bit m_dmi;
-#   
-#
-#   // Variable: m_byte_enable
-#   //
-#   // Indicates valid <m_data> array elements.
-#   // Should be set and read using the <set_byte_enable> or <get_byte_enable> methods
-#   // The variable should be used only when constraining.
-#   //
-#   // The elements in the byte enable array shall be interpreted as
-#   // follows. A value of 8'h00 shall indicate that that
-#   // corresponding byte is disabled, and a value of 8'hFF shall
-#   // indicate that the corresponding byte is enabled.
-#   //
-#   // Byte enables may be used to create burst transfers where the
-#   // address increment between each beat is
-#   // greater than the number of significant bytes transferred on each
-#   // beat, or to place words in selected byte
-#   // lanes of a bus. At a more abstract level, byte enables may be
-#   // used to create "lacy bursts" where the data array of the generic
-#   // payload has an arbitrary pattern of holes punched in it.
-#   //
-#   // The byte enable mask may be defined by a small pattern applied
-#   // repeatedly or by a large pattern covering the whole data array.
-#   // The byte enable array may be empty, in which case byte enables
-#   // shall not be used for the current transaction.
-#   //
-#   // The byte enable array shall be set by the initiator and shall
-#   // not be overwritten by any interconnect component or target.
-#   //
-#   // If the byte enable pointer is not empty, the target shall either
-#   // implement the semantics of the byte enable as defined below or
-#   // shall generate a standard error response. The recommended response
-#   // status is UVM_TLM_BYTE_ENABLE_ERROR_RESPONSE.
-#   //
-#   // In the case of a write command, any interconnect component or
-#   // target should ignore the values of any disabled bytes in the
-#   // <m_data> array. In the case of a read command, any interconnect
-#   // component or target should not modify the values of disabled
-#   // bytes in the <m_data> array.
-#   //
-#   rand byte unsigned          m_byte_enable[];
-#
-#
-#   // Variable: m_byte_enable_length
-#   //
-#   // The number of elements in the <m_byte_enable> array.
-#   //
-#   // It shall be set by the initiator, and shall not be overwritten
-#   // by any interconnect component or target.
-#   //
-#   rand int unsigned m_byte_enable_length;
-#
-#
-#   // Variable: m_streaming_width
-#   //    
-#   // Number of bytes transferred on each beat.
-#   // Should be set and read using the <set_streaming_width> or
-#   // <get_streaming_width> methods
-#   // The variable should be used only when constraining.
-#   //
-#   // Streaming affects the way a component should interpret the data
-#   // array. A stream consists of a sequence of data transfers occurring
-#   // on successive notional beats, each beat having the same start
-#   // address as given by the generic payload address attribute. The
-#   // streaming width attribute shall determine the width of the stream,
-#   // that is, the number of bytes transferred on each beat. In other
-#   // words, streaming affects the local address associated with each
-#   // byte in the data array. In all other respects, the organization of
-#   // the data array is unaffected by streaming.
-#   //
-#   // The bytes within the data array have a corresponding sequence of
-#   // local addresses within the component accessing the generic payload
-#   // transaction. The lowest address is given by the value of the
-#   // address attribute. The highest address is given by the formula
-#   // address_attribute + streaming_width - 1. The address to or from
-#   // which each byte is being copied in the target shall be set to the
-#   // value of the address attribute at the start of each beat.
-#   //
-#   // With respect to the interpretation of the data array, a single
-#   // transaction with a streaming width shall be functionally equivalent
-#   // to a sequence of transactions each having the same address as the
-#   // original transaction, each having a data length attribute equal to
-#   // the streaming width of the original, and each with a data array
-#   // that is a different subset of the original data array on each
-#   // beat. This subset effectively steps down the original data array
-#   // maintaining the sequence of bytes.
-#   //
-#   // A streaming width of 0 indicates that a streaming transfer
-#   // is not required. it is equivalent to a streaming width 
-#   // value greater than or equal to the size of the <m_data> array.
-#   //
-#   // Streaming may be used in conjunction with byte enables, in which
-#   // case the streaming width would typically be equal to the byte
-#   // enable length. It would also make sense to have the streaming width
-#   // a multiple of the byte enable length. Having the byte enable length
-#   // a multiple of the streaming width would imply that different bytes
-#   // were enabled on each beat.
-#   //
-#   // If the target is unable to execute the transaction with the
-#   // given streaming width, it shall generate a standard error
-#   // response. The recommended response status is
-#   // TLM_BURST_ERROR_RESPONSE.
-#   //
-#   rand int unsigned m_streaming_width;
-#
-#   protected uvm_tlm_extension_base m_extensions [uvm_tlm_extension_base];
-#   local rand uvm_tlm_extension_base m_rand_exts[];
-#
-#
-#   `uvm_object_utils(uvm_tlm_generic_payload)
-#
-#
-#  // Function: new
-#  //
-#  // Create a new instance of the generic payload.  Initialize all the
-#  // members to their default values.
-
-    def __init__(self, name=""):
-        super().__init__(name)
-        self.m_address = 0
-        self.m_command = uvm_tlm_command_e.UVM_TLM_IGNORE_COMMAND
-        self.m_length = 0
-        self.m_response_status = uvm_tlm_response_status_e.UVM_TLM_INCOMPLETE_RESPONSE
-        self.m_dmi = 0
-        self._byte_enable_length = 0
-        self.m_streaming_width = 0
-
-#  // Function- do_print
-#  //
-#  function void do_print(uvm_printer printer);
-#    byte unsigned be;
-#    super.do_print(printer);
-#    printer.print_field_int     ("address", m_address, 64, UVM_HEX);
-#    printer.print_generic ("command", "uvm_tlm_command_e", 32, m_command.name());
-#    printer.print_generic ("response_status", "uvm_tlm_response_status_e",
-#                             32, m_response_status.name());
-#    printer.print_field_int     ("streaming_width", m_streaming_width, 32, UVM_HEX);
-#
-#    printer.print_array_header("data", m_length, "darray(byte)");
-#    for (int i=0; i < m_length && i < m_data.size(); i++) begin
-#      if (m_byte_enable_length) begin
-#        be = m_byte_enable[i % m_byte_enable_length];
-#        printer.print_generic ($sformatf("[%0d]",i), "byte", 8,
-#            $sformatf("'h%h%s",m_data[i],((be=='hFF) ? "" : " x")));
-#      end
-#      else 
-#        printer.print_generic ($sformatf("[%0d]",i), "byte", 8,
-#                               $sformatf("'h%h",m_data[i]));
-#    end
-#    printer.print_array_footer();
-#
-#    begin
-#    string name;
-#    printer.print_array_header("extensions", m_extensions.num(), "aa(obj,obj)");
-#    foreach (m_extensions[ext_]) begin
-#      uvm_tlm_extension_base ext = m_extensions[ext_];
-#      name = {"[",ext.get_name(),"]"};
-#      printer.print_object(name, ext, "[");
-#    end
-#    printer.print_array_footer();
-#    end
-#  endfunction
-#
-#
-#  // Function- do_copy
-#  //
-#  function void do_copy(uvm_object rhs);
-#    uvm_tlm_generic_payload gp;
-#    super.do_copy(rhs);
-#    $cast(gp, rhs);
-#    m_address            = gp.m_address;
-#    m_command            = gp.m_command;
-#    m_data               = gp.m_data;
-#    m_dmi                = gp.m_dmi;
-#    m_length             = gp.m_length;
-#    m_response_status    = gp.m_response_status;
-#    m_byte_enable        = gp.m_byte_enable;
-#    m_streaming_width    = gp.m_streaming_width;
-#    m_byte_enable_length = gp.m_byte_enable_length;
-#
-#    m_extensions.delete();
-#    foreach (gp.m_extensions[ext])
-#       $cast(m_extensions[ext], gp.m_extensions[ext].clone());
-#    
-#  endfunction
-#   
-#
-#  // Function- do_compare
-#  //
-#  function bit do_compare(uvm_object rhs, uvm_comparer comparer);
-#    uvm_tlm_generic_payload gp;
-#    do_compare = super.do_compare(rhs, comparer);
-#    $cast(gp, rhs);
-#
-#    do_compare = (m_address == gp.m_address &&
-#                  m_command == gp.m_command &&
-#                  m_length  == gp.m_length  &&
-#                  m_dmi     == gp.m_dmi &&
-#                  m_byte_enable_length == gp.m_byte_enable_length  &&
-#                  m_response_status    == gp.m_response_status &&
-#                  m_streaming_width    == gp.m_streaming_width );
-#    
-#    if (do_compare && m_length == gp.m_length) begin
-#        byte unsigned lhs_be, rhs_be;
-#        for (int i=0; do_compare && i < m_length && i < m_data.size(); i++) begin
-#          if (m_byte_enable_length) begin
-#            lhs_be = m_byte_enable[i % m_byte_enable_length];
-#            rhs_be = gp.m_byte_enable[i % gp.m_byte_enable_length];
-#            do_compare = ((m_data[i] & lhs_be) == (gp.m_data[i] & rhs_be));
-#          end
-#          else begin
-#            do_compare = (m_data[i] == gp.m_data[i]);
-#          end
-#        end
-#     end
-#
-#    if (do_compare)
-#      foreach (m_extensions[ext_]) begin
-#         uvm_tlm_extension_base ext = ext_;
-#         uvm_tlm_extension_base rhs_ext = gp.m_extensions.exists(ext) ?
-#                                          gp.m_extensions[ext] : null;
-#         do_compare = comparer.compare_object(ext.get_name(),
-#                                               m_extensions[ext], rhs_ext);
-#         if (!do_compare) break;
-#      end
-#
-#    if (do_compare)
-#      foreach (gp.m_extensions[ext_]) begin
-#        uvm_tlm_extension_base ext = ext_;
-#        if (!m_extensions.exists(ext)) begin
-#              do_compare = comparer.compare_object(ext.get_name(),
-#                            null, gp.m_extensions[ext]);
-#          if (!do_compare) break;
-#        end
-#      end
-#
-#    if (!do_compare && comparer.show_max > 0) begin
-#      string msg = $sformatf("GP miscompare between '%s' and '%s':\nlhs = %s\nrhs = %s",
-#            get_full_name(), gp.get_full_name(), this.convert2string(), gp.convert2string());
-#      case (comparer.sev)
-#        UVM_WARNING: `uvm_warning("MISCMP", msg)
-#        UVM_ERROR:   `uvm_error("MISCMP", msg)
-#        default:     `uvm_info("MISCMP", msg, UVM_LOW)
-#      endcase
-#    end
-#
-#  endfunction
-#   
-#
-#  // Function- do_pack
-#  //
-#  // We only pack m_length bytes of the m_data array, even if m_data is larger
-#  // than m_length. Same treatment for the byte-enable array. We do not pack
-#  // the extensions, if any, as we will be unable to unpack them.
-#  function void do_pack(uvm_packer packer);
-#    super.do_pack(packer);
-#    if (m_length > m_data.size())
-#       `uvm_fatal("PACK_DATA_ARR",
-#         $sformatf("Data array m_length property (%0d) greater than m_data.size (%0d)",
-#         m_length,m_data.size()))
-#    if (m_byte_enable_length > m_byte_enable.size())
-#       `uvm_fatal("PACK_DATA_ARR",
-#         $sformatf("Data array m_byte_enable_length property (%0d) greater than m_byte_enable.size (%0d)",
-#         m_byte_enable_length,m_byte_enable.size()))
-#    `uvm_pack_intN  (m_address,64)
-#    `uvm_pack_enumN (m_command,32)
-#    `uvm_pack_intN  (m_length,32)
-#    for (int i=0; i<m_length; i++)
-#      `uvm_pack_intN(m_data[i],8)
-#    `uvm_pack_enumN (m_response_status,32)
-#    `uvm_pack_intN  (m_byte_enable_length,32)
-#    for (int i=0; i<m_byte_enable_length; i++)
-#      `uvm_pack_intN(m_byte_enable[i],8)
-#    `uvm_pack_intN  (m_streaming_width,32)
-#
-#  endfunction
-#
-#
-#  // Function- do_unpack
-#  //
-#  // We only reallocate m_data/m_byte_enable if the new size
-#  // is greater than their current size. We do not unpack extensions
-#  // because we do not know what object types to allocate before we
-#  // unpack into them. Extensions must be handled by user code.
-#  function void do_unpack(uvm_packer packer);
-#    super.do_unpack(packer);
-#    `uvm_unpack_intN  (m_address,64)
-#    `uvm_unpack_enumN (m_command, 32, uvm_tlm_command_e)
-#    `uvm_unpack_intN  (m_length,32)
-#    if (m_data.size() < m_length)
-#      m_data = new[m_length];
-#    foreach (m_data[i])
-#      `uvm_unpack_intN(m_data[i],8)
-#    `uvm_unpack_enumN (m_response_status, 32, uvm_tlm_response_status_e)
-#    `uvm_unpack_intN  (m_byte_enable_length,32)
-#    if (m_byte_enable.size() < m_byte_enable_length)
-#      m_byte_enable = new[m_byte_enable_length];
-#    for (int i=0; i<m_byte_enable_length; i++)
-#      `uvm_unpack_intN(m_byte_enable[i],8)
-#    `uvm_unpack_intN  (m_streaming_width,32)
-#
-#  endfunction
-#
-#
-#  // Function- do_record
-#  //
-#  function void do_record(uvm_recorder recorder);
-#    if (!is_recording_enabled())
-#      return;
-#    super.do_record(recorder);
-#    `uvm_record_int("address",m_address,$bits(m_address))
-#    `uvm_record_string("command",m_command.name())
-#    `uvm_record_int("data_length",m_length,$bits(m_length))
-#    `uvm_record_int("byte_enable_length",m_byte_enable_length,$bits(m_byte_enable_length))
-#    `uvm_record_string("response_status",m_response_status.name())
-#    `uvm_record_int("streaming_width",m_streaming_width,$bits(m_streaming_width))
-#
-#    for (int i=0; i < m_length; i++)
-#      `uvm_record_int($sformatf("\\data[%0d] ", i), m_data[i], $bits(m_data[i]))
-#
-#    for (int i=0; i < m_byte_enable_length; i++)
-#      `uvm_record_int($sformatf("\\byte_en[%0d] ", i), m_byte_enable[i], $bits(m_byte_enable[i]))
-#
-#    foreach (m_extensions[ext])
-#      recorder.record_object(ext.get_name(),m_extensions[ext]);
-#  endfunction
-#
-#
-#  // Function- convert2string
-#  //
-    def convert2string(self):
-        msg = "%s %s [0x%16x] = " % (super().convert2string(), str(self.m_command), self.m_address)
-
-        for i in range(self.m_length):
-            if (self.m_byte_enable_length == 0 or (self.m_byte_enable[i % self.m_byte_enable_length] == 0xFF)):
-                s = " %02x" % (self.m_data[i])
-            else:
-                s = " --"
-            msg += s
-
-        msg += " (status=" + self.get_response_string() + ")"
-        
-        return msg;
-#
-#
-#  //--------------------------------------------------------------------
-#  // Group: Accessors
-#  //
-#  // The accessor functions let you set and get each of the members of the 
-#  // generic payload. All of the accessor methods are virtual. This implies 
-#  // a slightly different use model for the generic payload than 
-#  // in SystemC. The way the generic payload is defined in SystemC does 
-#  // not encourage you to create new transaction types derived from 
-#  // uvm_tlm_generic_payload. Instead, you would use the extensions mechanism. 
-#  // Thus in SystemC none of the accessors are virtual.
-#  //--------------------------------------------------------------------
-#
-#   // Function: get_command
-#   //
-#   // Get the value of the <m_command> variable
-#
-#  virtual function uvm_tlm_command_e get_command();
-#    return m_command;
-#  endfunction
-#
-#   // Function: set_command
-#   //
-#   // Set the value of the <m_command> variable
-#   
-#  virtual function void set_command(uvm_tlm_command_e command);
-#    m_command = command;
-#  endfunction
-#
-#   // Function: is_read
-#   //
-#   // Returns true if the current value of the <m_command> variable
-#   // is ~UVM_TLM_READ_COMMAND~.
-#   
-#  virtual function bit is_read();
-#    return (m_command == UVM_TLM_READ_COMMAND);
-#  endfunction
-# 
-#   // Function: set_read
-#   //
-#   // Set the current value of the <m_command> variable
-#   // to ~UVM_TLM_READ_COMMAND~.
-#   
-#  virtual function void set_read();
-#    set_command(UVM_TLM_READ_COMMAND);
-#  endfunction
-#
-#   // Function: is_write
-#   //
-#   // Returns true if the current value of the <m_command> variable
-#   // is ~UVM_TLM_WRITE_COMMAND~.
-# 
-#  virtual function bit is_write();
-#    return (m_command == UVM_TLM_WRITE_COMMAND);
-#  endfunction
-# 
-#   // Function: set_write
-#   //
-#   // Set the current value of the <m_command> variable
-#   // to ~UVM_TLM_WRITE_COMMAND~.
-#
-#  virtual function void set_write();
-#    set_command(UVM_TLM_WRITE_COMMAND);
-#  endfunction
-#  
-#   // Function: set_address
-#   //
-#   // Set the value of the <m_address> variable
-#  virtual function void set_address(bit [63:0] addr);
-#    m_address = addr;
-#  endfunction
-#
-#   // Function: get_address
-#   //
-#   // Get the value of the <m_address> variable
-# 
-#  virtual function bit [63:0] get_address();
-#    return m_address;
-#  endfunction
-#
-#   // Function: get_data
-#   //
-#   // Return the value of the <m_data> array
-# 
-#  virtual function void get_data (output byte unsigned p []);
-#    p = m_data;
-#  endfunction
-#
-#   // Function: set_data
-#   //
-#   // Set the value of the <m_data> array  
-#
-#  virtual function void set_data(ref byte unsigned p []);
-#    m_data = p;
-#  endfunction 
-#  
-#   // Function: get_data_length
-#   //
-#   // Return the current size of the <m_data> array
-#   
-#  virtual function int unsigned get_data_length();
-#    return m_length;
-#  endfunction
-#
-#  // Function: set_data_length
-#  // Set the value of the <m_length>
-#   
-#   virtual function void set_data_length(int unsigned length);
-#    m_length = length;
-#  endfunction
-#
-#   // Function: get_streaming_width
-#   //
-#   // Get the value of the <m_streaming_width> array
-#  
-#  virtual function int unsigned get_streaming_width();
-#    return m_streaming_width;
-#  endfunction
-#
-# 
-#   // Function: set_streaming_width
-#   //
-#   // Set the value of the <m_streaming_width> array
-#   
-#  virtual function void set_streaming_width(int unsigned width);
-#    m_streaming_width = width;
-#  endfunction
-#
-#   // Function: get_byte_enable
-#   //
-#   // Return the value of the <m_byte_enable> array
-#  virtual function void get_byte_enable(output byte unsigned p[]);
-#    p = m_byte_enable;
-#  endfunction
-#
-#   // Function: set_byte_enable
-#   //
-#   // Set the value of the <m_byte_enable> array
-#   
-#  virtual function void set_byte_enable(ref byte unsigned p[]);
-#    m_byte_enable = p;
-#  endfunction
-#
-#   // Function: get_byte_enable_length
-#   //
-#   // Return the current size of the <m_byte_enable> array
-#   
-#  virtual function int unsigned get_byte_enable_length();
-#    return m_byte_enable_length;
-#  endfunction
-#
-#   // Function: set_byte_enable_length
-#   //
-#   // Set the size <m_byte_enable_length> of the <m_byte_enable> array
-#   // i.e.  <m_byte_enable>.size()
-#   
-# virtual function void set_byte_enable_length(int unsigned length);
-#    m_byte_enable_length = length;
-#  endfunction
-#
-#   // Function: set_dmi_allowed
-#   //
-#   // DMI hint. Set the internal flag <m_dmi> to allow dmi access
-#   
-#  virtual function void set_dmi_allowed(bit dmi);
-#    m_dmi = dmi;
-#  endfunction
-#   
-#   // Function: is_dmi_allowed
-#   //
-#   // DMI hint. Query the internal flag <m_dmi> if allowed dmi access 
-#
-# virtual function bit is_dmi_allowed();
-#    return m_dmi;
-#  endfunction
-#
-#   // Function: get_response_status
-#   //
-#   // Return the current value of the <m_response_status> variable
-#   
-#  virtual function uvm_tlm_response_status_e get_response_status();
-#    return m_response_status;
-#  endfunction
-#
-#   // Function: set_response_status
-#   //
-#   // Set the current value of the <m_response_status> variable
-#
-#  virtual function void set_response_status(uvm_tlm_response_status_e status);
-#    m_response_status = status;
-#  endfunction
-#
-#   // Function: is_response_ok
-#   //
-#   // Return TRUE if the current value of the <m_response_status> variable
-#   // is ~UVM_TLM_OK_RESPONSE~
-#
-#  virtual function bit is_response_ok();
-#    return (int'(m_response_status) > 0);
-#  endfunction
-#
-#   // Function: is_response_error
-#   //
-#   // Return TRUE if the current value of the <m_response_status> variable
-#   // is not ~UVM_TLM_OK_RESPONSE~
-#
-#  virtual function bit is_response_error();
-#    return !is_response_ok();
-#  endfunction
-#
-#   // Function: get_response_string
-#   //
-#   // Return the current value of the <m_response_status> variable
-#   // as a string
-#
-#  virtual function string get_response_string();
-#
-#    case(m_response_status)
-#      UVM_TLM_OK_RESPONSE                : return "OK";
-#      UVM_TLM_INCOMPLETE_RESPONSE        : return "INCOMPLETE";
-#      UVM_TLM_GENERIC_ERROR_RESPONSE     : return "GENERIC_ERROR";
-#      UVM_TLM_ADDRESS_ERROR_RESPONSE     : return "ADDRESS_ERROR";
-#      UVM_TLM_COMMAND_ERROR_RESPONSE     : return "COMMAND_ERROR";
-#      UVM_TLM_BURST_ERROR_RESPONSE       : return "BURST_ERROR";
-#      UVM_TLM_BYTE_ENABLE_ERROR_RESPONSE : return "BYTE_ENABLE_ERROR";
-#    endcase
-#
-#    // we should never get here
-#    return "UNKNOWN_RESPONSE";
-#
-#  endfunction
-#
-#  //--------------------------------------------------------------------
-#  // Group: Extensions Mechanism
-#  //
-#  //--------------------------------------------------------------------
-#
-#  // Function: set_extension
-#  //
-#  // Add an instance-specific extension. Only one instance of any given
-#  // extension type is allowed. If there is an existing extension
-#  // instance of the type of ~ext~, ~ext~ replaces it and its handle
-#  // is returned. Otherwise, ~null~ is returned.
-#   
-#  function uvm_tlm_extension_base set_extension(uvm_tlm_extension_base ext);
-#    uvm_tlm_extension_base ext_handle = ext.get_type_handle();
-#    if(!m_extensions.exists(ext_handle))
-#      set_extension = null;
-#    else
-#      set_extension = m_extensions[ext_handle];
-#    m_extensions[ext_handle] = ext;
-#  endfunction
-#
-#
-#  // Function: get_num_extensions
-#  //
-#  // Return the current number of instance specific extensions.
-#   
-#  function int get_num_extensions();
-#    return m_extensions.num();
-#  endfunction: get_num_extensions
-#   
-#
-#  // Function: get_extension
-#  //
-#  // Return the instance specific extension bound under the specified key.
-#  // If no extension is bound under that key, ~null~ is returned.
-#   
-#  function uvm_tlm_extension_base get_extension(uvm_tlm_extension_base ext_handle);
-#    if(!m_extensions.exists(ext_handle))
-#      return null;
-#    return m_extensions[ext_handle];
-#  endfunction
-#   
-#
-#  // Function: clear_extension
-#  //
-#  // Remove the instance-specific extension bound under the specified key.
-#   
-#  function void clear_extension(uvm_tlm_extension_base ext_handle);
-#    if(m_extensions.exists(ext_handle))
-#      m_extensions.delete(ext_handle);
-#    else
-#      `uvm_info("GP_EXT", $sformatf("Unable to find extension to clear"), UVM_MEDIUM);
-#  endfunction
-#
-#
-#  // Function: clear_extensions
-#  //
-#  // Remove all instance-specific extensions
-#   
-#  function void clear_extensions();
-#    m_extensions.delete();
-#  endfunction
-#
-#
-#  // Function: pre_randomize()
-#  // Prepare this class instance for randomization
-#  //
-#  function void pre_randomize();
-#    int i;
-#    m_rand_exts = new [m_extensions.num()];
-#    foreach (m_extensions[ext_]) begin
-#      uvm_tlm_extension_base ext = ext_;
-#      m_rand_exts[i++] = m_extensions[ext];
-#    end
-#  endfunction
-#
-#  // Function: post_randomize()
-#  // Clean-up this class instance after randomization
-#  //
-#  function void post_randomize();
-#     m_rand_exts.delete();
-#  endfunction
-#endclass
-#
-=======
-#// @uvm-ieee 1800.2-2017 auto 12.3.4.2.1
-class UVMTLMGenericPayload(UVMSequenceItem):
     #
     #   // Variable -- NODOCS -- m_address
     #   //
@@ -1493,30 +635,21 @@
     #  endfunction
     #
     #
-    #  // Function- convert2string
-    #  //
-    #  def string convert2string(self):
-    #
-    #    string msg
-    #    string s
-    #
-    #    $sformat(msg, "%s %s [0x%16x] =", super().convert2string(),
-    #             m_command.name(), m_address)
-    #
-    #    for(int unsigned i = 0; i < m_length; i++):
-    #      if (!m_byte_enable_length  or  (m_byte_enable[i % m_byte_enable_length] ==  0xFF))
-    #        $sformat(s, " %02x", m_data[i])
-    #      else
-    #        $sformat(s, " --")
-    #      msg = { msg , s }
-    #    end
-    #
-    #    msg = { msg, " (status=", get_response_string(), ")" }
-    #
-    #    return msg
-    #
-    #  endfunction
-    #
+    #// Function- convert2string
+    #//
+    def convert2string(self):
+        msg = "%s %s [0x%16x] = " % (super().convert2string(), str(self.m_command), self.m_address)
+
+        for i in range(self.m_length):
+            if (self.m_byte_enable_length == 0 or (self.m_byte_enable[i % self.m_byte_enable_length] == 0xFF)):
+                s = " %02x" % (self.m_data[i])
+            else:
+                s = " --"
+            msg += s
+
+        msg += " (status=" + self.get_response_string() + ")"
+        
+        return msg;
     #
     #  //--------------------------------------------------------------------
     #  // Group -- NODOCS -- Accessors
@@ -1859,9 +992,8 @@
     #endclass
 
 
-uvm_object_utils(UVMTLMGenericPayload)
-
->>>>>>> c10ed653
+uvm_object_utils(UVMTlmGenericPayload)
+
 #//----------------------------------------------------------------------
 #// Class -- NODOCS -- uvm_tlm_gp
 #//
@@ -1869,10 +1001,7 @@
 #// <uvm_tlm_generic_payload> type.
 #//----------------------------------------------------------------------
 #
-<<<<<<< HEAD
-#typedef uvm_tlm_generic_payload uvm_tlm_gp;
-#
-#
+
 #//----------------------------------------------------------------------
 #// Class: uvm_tlm_extension_base
 #//
@@ -1916,53 +1045,10 @@
         return None
 #
 #endclass
-=======
-#typedef uvm_tlm_generic_payload uvm_tlm_gp
-#
-#
-#
-#// @uvm-ieee 1800.2-2017 auto 12.3.4.4.1
-class UVMTLMExtensionBase(UVMObject):
-
-
-    #  // @uvm-ieee 1800.2-2017 auto 12.3.4.4.3
-    def __init__(self, name=""):
-        super().__init__(name)
-
-
-    #  // Function -- NODOCS -- get_type_handle
-    #  //
-    #  // An interface to polymorphically retrieve a handle that uniquely
-    #  // identifies the type of the sub-class
-    #
-    #  // @uvm-ieee 1800.2-2017 auto 12.3.4.4.4
-    #  pure def get_type_handle(self):
-    #
-    #  // Function -- NODOCS -- get_type_handle_name
-    #  //
-    #  // An interface to polymorphically retrieve the name that uniquely
-    #  // identifies the type of the sub-class
-    #
-    #  // @uvm-ieee 1800.2-2017 auto 12.3.4.4.5
-    #  pure def get_type_handle_name(self):
-    #
-    #  def do_copy(self,uvm_object rhs):
-    #    super().do_copy(rhs)
-    #  endfunction
-    #
-    #  // Function -- NODOCS -- create
-    #  //
-    #
-    #  virtual def uvm_object create (self,string name=""):
-    #    return None
-    #  endfunction
-    #
-    #endclass
->>>>>>> c10ed653
 #
 #
 #//----------------------------------------------------------------------
-#// Class -- NODOCS -- uvm_tlm_extension
+#// Class: uvm_tlm_extension
 #//
 #// TLM extension class. The class is parameterized with arbitrary type
 #// which represents the type of the extension. An instance of the
@@ -1989,7 +1075,6 @@
 #//|   endfunction
 #//| endclass
 #//|
-<<<<<<< HEAD
 #
 class UVMTlmExtension(UVMTlmExtensionBase):
 
@@ -2030,48 +1115,4 @@
 #  endfunction
 #
 #endclass
-#
-=======
-
-#// @uvm-ieee 1800.2-2017 auto 12.3.4.5.1
-class UVMTLMExtension(UVMTLMExtensionBase):  # (type T=int) extends uvm_tlm_extension_base
-    #
-    #   typedef uvm_tlm_extension#(T) this_type
-    #
-    #   local static this_type m_my_tlm_ext_type = ID()
-    #
-    #   // Function -- NODOCS -- new
-    #   //
-    #   // creates a new extension object.
-    #
-    #   // @uvm-ieee 1800.2-2017 auto 12.3.4.5.3
-    def __init__(self, name=""):
-        super().__init__(name)
-
-
-    #   // Function -- NODOCS -- ID()
-    #   //
-    #   // Return the unique ID of this TLM extension type.
-    #   // This method is used to identify the type of the extension to retrieve
-    #   // from a <uvm_tlm_generic_payload> instance,
-    #   // using the <uvm_tlm_generic_payload::get_extension()> method.
-    #   //
-    #  static def this_type ID(self):
-    #    if (m_my_tlm_ext_type is None)
-    #      self.m_my_tlm_ext_type = this_type()
-    #    return m_my_tlm_ext_type
-    #  endfunction
-    #
-    #  def get_type_handle(self):
-    #     return ID()
-    #  endfunction
-    #
-    #  def get_type_handle_name(self):
-    #    return `uvm_typename(T)
-    #  endfunction
-    #
-    #  virtual def uvm_object create (self,string name=""):
-    #    return None
-    #  endfunction
-    #
->>>>>>> c10ed653
+#