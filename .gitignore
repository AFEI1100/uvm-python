--- conflicted
+++ resolved
@@ -11,9 +11,7 @@
 
 *.vcd
 
-<<<<<<< HEAD
 uvm-1.2
 uvm_ref/
-=======
-[xi]run.history
->>>>>>> 355b78c6
+
+[xi]run.history